--- conflicted
+++ resolved
@@ -145,11 +145,7 @@
     # Validate kwargs
     for key, value in kwargs.items():
         if key not in allowed_kwargs:
-<<<<<<< HEAD
-            print("{0} does not exist".format(key))
-=======
             print(f'{key} does not exist')
->>>>>>> c84ccb21
 
     # Set kwargs if given, it not, use defaults
     alignment = kwargs["alignment"] if "alignment" in kwargs else "center"
@@ -204,14 +200,9 @@
         x = int(box_width - text_width)
 
     # Draw the text in the text-box
-<<<<<<< HEAD
-    space = Image.new("RGBA", (box_width, box_height))
-    ImageDraw.Draw(space).text((x, y), text, fill=colour, font=font)
-=======
     draw = ImageDraw.Draw(image)
     space = Image.new('RGBA', (box_width, box_height))
     ImageDraw.Draw(space).text((x, 0), text, fill=colour, font=font)
->>>>>>> c84ccb21
 
     # Uncomment following two lines, comment out above two lines to show
     # red text-box with white text (debugging purposes)
