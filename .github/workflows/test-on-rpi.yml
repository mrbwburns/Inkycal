<<<<<<< HEAD
name: Run tests on Raspberry Pi OS

on:
  push:
    branches:
      - main
  pull_request:
    branches:
      - main

jobs:
  test-on-rpi-os:
    name: Run Tests on Raspberry Pi OS
    runs-on: ubuntu-latest
    permissions:
      contents: write

    steps:
      - name: Build Raspberry Pi OS
        uses: pguyot/arm-runner-action@v2
        id: build_image
        env:
          INKY_INITAL_PASSWORD: ${{ secrets.INKY_INITAL_PASSWORD }}
          OPENWEATHERMAP_API_KEY: ${{ secrets.OPENWEATHERMAP_API_KEY }}
          SAMPLE_ICAL_URL: ${{ secrets.SAMPLE_ICAL_URL }}
          TEST_ICAL_URL: ${{ secrets.TEST_ICAL_URL }}
          TODOIST_API_KEY: ${{ secrets.TODOIST_API_KEY }}
        with:
          # Set the base_image to the desired Raspberry Pi OS version
          base_image: https://downloads.raspberrypi.com/raspios_lite_armhf/images/raspios_lite_armhf-2023-10-10/2023-10-10-raspios-bookworm-armhf-lite.img.xz
          image_additional_mb: 2560 # enlarge free space to 2.5 GB
          optimize_image: true
          user: inky
          commands: |
            cd /home
            sudo useradd -m -p "$(openssl passwd -1 $INKY_INITAL_PASSWORD)" inky
            sudo usermod -a -G adm,dialout,cdrom,sudo,audio,video,plugdev,games,users,input,netdev,gpio,i2c,spi inky
            sudo su inky
            echo $HOME
            whoami
            cd /home/inky
            sudo apt-get update -y
            python --version
            sudo apt-get install -y python3-pip
            sudo apt-get install zlib1g libjpeg-dev libatlas-base-dev rustc libopenjp2-7 python3-dev scons libssl-dev python3-venv python3-pip git libfreetype6-dev wkhtmltopdf -y
            echo $PWD && ls
            git clone --branch main --single-branch https://github.com/aceinnolab/Inkycal
            cd Inkycal
            python3 -m venv venv
            . venv/bin/activate
            python -m pip install --upgrade pip
            pip install wheel
            pip install -r ./requirements.txt
            wget https://raw.githubusercontent.com/aceinnolab/Inkycal/assets/tests/settings.json
            pip install pytest
            python -m pytest
=======
name: Run tests on Raspberry Pi OS

on:
  push:
    branches:
      - main
  pull_request:
    branches:
      - main

jobs:
  test-on-rpi-os:
    name: Run Tests on Raspberry Pi OS
    runs-on: ubuntu-latest
    permissions:
      contents: write

    steps:
      - name: Build Raspberry Pi OS
        uses: pguyot/arm-runner-action@v2
        id: build_image
        env:
          INKY_INITAL_PASSWORD: ${{ secrets.INKY_INITAL_PASSWORD }}
          OPENWEATHERMAP_API_KEY: ${{ secrets.OPENWEATHERMAP_API_KEY }}
          SAMPLE_ICAL_URL: ${{ secrets.SAMPLE_ICAL_URL }}
          TEST_ICAL_URL: ${{ secrets.TEST_ICAL_URL }}
          TODOIST_API_KEY: ${{ secrets.TODOIST_API_KEY }}
          TINDIE_API_KEY: ${{ secrets.TINDIE_API_KEY }}
          TINDIE_USERNAME: ${{ secrets.TINDIE_USERNAME }}
        with:
          # Set the base_image to the desired Raspberry Pi OS version
          base_image: https://downloads.raspberrypi.com/raspios_lite_armhf/images/raspios_lite_armhf-2023-10-10/2023-10-10-raspios-bookworm-armhf-lite.img.xz
          image_additional_mb: 2560 # enlarge free space to 2.5 GB
          optimize_image: true
          user: inky
          commands: |
            cd /home
            sudo useradd -m -p "$(openssl passwd -1 $INKY_INITAL_PASSWORD)" inky
            sudo usermod -a -G adm,dialout,cdrom,sudo,audio,video,plugdev,games,users,input,netdev,gpio,i2c,spi inky
            sudo su inky
            echo $HOME
            whoami
            cd /home/inky
            sudo apt-get update -y
            python --version
            sudo apt-get install -y python3-pip
            sudo apt-get install zlib1g libjpeg-dev libatlas-base-dev rustc libopenjp2-7 python3-dev scons libssl-dev python3-venv python3-pip git libfreetype6-dev wkhtmltopdf -y
            echo $PWD && ls
            git clone --branch main --single-branch https://github.com/aceinnolab/Inkycal
            cd Inkycal
            python3 -m venv venv
            . venv/bin/activate
            python -m pip install --upgrade pip
            pip install wheel
            pip install -e ./
            pip install RPi.GPIO==0.7.1 spidev==3.5 gpiozero==2.0
            wget https://raw.githubusercontent.com/aceinnolab/Inkycal/assets/tests/settings.json
            pip install pytest
            python -m pytest
>>>>>>> 954713ee
<|MERGE_RESOLUTION|>--- conflicted
+++ resolved
@@ -1,118 +1,59 @@
-<<<<<<< HEAD
-name: Run tests on Raspberry Pi OS
-
-on:
-  push:
-    branches:
-      - main
-  pull_request:
-    branches:
-      - main
-
-jobs:
-  test-on-rpi-os:
-    name: Run Tests on Raspberry Pi OS
-    runs-on: ubuntu-latest
-    permissions:
-      contents: write
-
-    steps:
-      - name: Build Raspberry Pi OS
-        uses: pguyot/arm-runner-action@v2
-        id: build_image
-        env:
-          INKY_INITAL_PASSWORD: ${{ secrets.INKY_INITAL_PASSWORD }}
-          OPENWEATHERMAP_API_KEY: ${{ secrets.OPENWEATHERMAP_API_KEY }}
-          SAMPLE_ICAL_URL: ${{ secrets.SAMPLE_ICAL_URL }}
-          TEST_ICAL_URL: ${{ secrets.TEST_ICAL_URL }}
-          TODOIST_API_KEY: ${{ secrets.TODOIST_API_KEY }}
-        with:
-          # Set the base_image to the desired Raspberry Pi OS version
-          base_image: https://downloads.raspberrypi.com/raspios_lite_armhf/images/raspios_lite_armhf-2023-10-10/2023-10-10-raspios-bookworm-armhf-lite.img.xz
-          image_additional_mb: 2560 # enlarge free space to 2.5 GB
-          optimize_image: true
-          user: inky
-          commands: |
-            cd /home
-            sudo useradd -m -p "$(openssl passwd -1 $INKY_INITAL_PASSWORD)" inky
-            sudo usermod -a -G adm,dialout,cdrom,sudo,audio,video,plugdev,games,users,input,netdev,gpio,i2c,spi inky
-            sudo su inky
-            echo $HOME
-            whoami
-            cd /home/inky
-            sudo apt-get update -y
-            python --version
-            sudo apt-get install -y python3-pip
-            sudo apt-get install zlib1g libjpeg-dev libatlas-base-dev rustc libopenjp2-7 python3-dev scons libssl-dev python3-venv python3-pip git libfreetype6-dev wkhtmltopdf -y
-            echo $PWD && ls
-            git clone --branch main --single-branch https://github.com/aceinnolab/Inkycal
-            cd Inkycal
-            python3 -m venv venv
-            . venv/bin/activate
-            python -m pip install --upgrade pip
-            pip install wheel
-            pip install -r ./requirements.txt
-            wget https://raw.githubusercontent.com/aceinnolab/Inkycal/assets/tests/settings.json
-            pip install pytest
-            python -m pytest
-=======
-name: Run tests on Raspberry Pi OS
-
-on:
-  push:
-    branches:
-      - main
-  pull_request:
-    branches:
-      - main
-
-jobs:
-  test-on-rpi-os:
-    name: Run Tests on Raspberry Pi OS
-    runs-on: ubuntu-latest
-    permissions:
-      contents: write
-
-    steps:
-      - name: Build Raspberry Pi OS
-        uses: pguyot/arm-runner-action@v2
-        id: build_image
-        env:
-          INKY_INITAL_PASSWORD: ${{ secrets.INKY_INITAL_PASSWORD }}
-          OPENWEATHERMAP_API_KEY: ${{ secrets.OPENWEATHERMAP_API_KEY }}
-          SAMPLE_ICAL_URL: ${{ secrets.SAMPLE_ICAL_URL }}
-          TEST_ICAL_URL: ${{ secrets.TEST_ICAL_URL }}
-          TODOIST_API_KEY: ${{ secrets.TODOIST_API_KEY }}
-          TINDIE_API_KEY: ${{ secrets.TINDIE_API_KEY }}
-          TINDIE_USERNAME: ${{ secrets.TINDIE_USERNAME }}
-        with:
-          # Set the base_image to the desired Raspberry Pi OS version
-          base_image: https://downloads.raspberrypi.com/raspios_lite_armhf/images/raspios_lite_armhf-2023-10-10/2023-10-10-raspios-bookworm-armhf-lite.img.xz
-          image_additional_mb: 2560 # enlarge free space to 2.5 GB
-          optimize_image: true
-          user: inky
-          commands: |
-            cd /home
-            sudo useradd -m -p "$(openssl passwd -1 $INKY_INITAL_PASSWORD)" inky
-            sudo usermod -a -G adm,dialout,cdrom,sudo,audio,video,plugdev,games,users,input,netdev,gpio,i2c,spi inky
-            sudo su inky
-            echo $HOME
-            whoami
-            cd /home/inky
-            sudo apt-get update -y
-            python --version
-            sudo apt-get install -y python3-pip
-            sudo apt-get install zlib1g libjpeg-dev libatlas-base-dev rustc libopenjp2-7 python3-dev scons libssl-dev python3-venv python3-pip git libfreetype6-dev wkhtmltopdf -y
-            echo $PWD && ls
-            git clone --branch main --single-branch https://github.com/aceinnolab/Inkycal
-            cd Inkycal
-            python3 -m venv venv
-            . venv/bin/activate
-            python -m pip install --upgrade pip
-            pip install wheel
-            pip install -e ./
-            pip install RPi.GPIO==0.7.1 spidev==3.5 gpiozero==2.0
-            wget https://raw.githubusercontent.com/aceinnolab/Inkycal/assets/tests/settings.json
-            pip install pytest
-            python -m pytest
->>>>>>> 954713ee
+name: Run tests on Raspberry Pi OS
+
+on:
+  push:
+    branches:
+      - main
+  pull_request:
+    branches:
+      - main
+
+jobs:
+  test-on-rpi-os:
+    name: Run Tests on Raspberry Pi OS
+    runs-on: ubuntu-latest
+    permissions:
+      contents: write
+
+    steps:
+      - name: Build Raspberry Pi OS
+        uses: pguyot/arm-runner-action@v2
+        id: build_image
+        env:
+          INKY_INITAL_PASSWORD: ${{ secrets.INKY_INITAL_PASSWORD }}
+          OPENWEATHERMAP_API_KEY: ${{ secrets.OPENWEATHERMAP_API_KEY }}
+          SAMPLE_ICAL_URL: ${{ secrets.SAMPLE_ICAL_URL }}
+          TEST_ICAL_URL: ${{ secrets.TEST_ICAL_URL }}
+          TODOIST_API_KEY: ${{ secrets.TODOIST_API_KEY }}
+          TINDIE_API_KEY: ${{ secrets.TINDIE_API_KEY }}
+          TINDIE_USERNAME: ${{ secrets.TINDIE_USERNAME }}
+        with:
+          # Set the base_image to the desired Raspberry Pi OS version
+          base_image: https://downloads.raspberrypi.com/raspios_lite_armhf/images/raspios_lite_armhf-2023-10-10/2023-10-10-raspios-bookworm-armhf-lite.img.xz
+          image_additional_mb: 2560 # enlarge free space to 2.5 GB
+          optimize_image: true
+          user: inky
+          commands: |
+            cd /home
+            sudo useradd -m -p "$(openssl passwd -1 $INKY_INITAL_PASSWORD)" inky
+            sudo usermod -a -G adm,dialout,cdrom,sudo,audio,video,plugdev,games,users,input,netdev,gpio,i2c,spi inky
+            sudo su inky
+            echo $HOME
+            whoami
+            cd /home/inky
+            sudo apt-get update -y
+            python --version
+            sudo apt-get install -y python3-pip
+            sudo apt-get install zlib1g libjpeg-dev libatlas-base-dev rustc libopenjp2-7 python3-dev scons libssl-dev python3-venv python3-pip git libfreetype6-dev wkhtmltopdf -y
+            echo $PWD && ls
+            git clone --branch main --single-branch https://github.com/aceinnolab/Inkycal
+            cd Inkycal
+            python3 -m venv venv
+            . venv/bin/activate
+            python -m pip install --upgrade pip
+            pip install wheel
+            pip install -r ./requirements.txt
+            wget https://raw.githubusercontent.com/aceinnolab/Inkycal/assets/tests/settings.json
+            pip install pytest
+            python -m pytest
+            